apiVersion: v1
kind: Secret
metadata:
  name: llm-config
  namespace: cattle-ai-agent-system
type: Opaque
stringData:
  OPENAI_API_KEY: "{{ .Values.openaiApiKey }}"
  SYSTEM_PROMPT: "{{ .Values.systemPrompt }}"
  MODEL: "{{ .Values.llmModel }}"
  OLLAMA_URL: "{{ .Values.ollamaUrl }}"
  GOOGLE_API_KEY: "{{ .Values.googleApiKey }}"
<<<<<<< HEAD
  ENABLE_RAG: "{{ .Values.rag.enabled }}"
  EMBEDDINGS_MODEL: "{{ .Values.rag.embeddings_model }}"
=======
  LANGFUSE_HOST: "{{ .Values.langfuseHost }}"
  LANGFUSE_PUBLIC_KEY: "{{ .Values.langfusePublicKey }}"
  LANGFUSE_SECRET_KEY: "{{ .Values.langfuseSecretKey }}"
>>>>>>> dee0a1d4
<|MERGE_RESOLUTION|>--- conflicted
+++ resolved
@@ -10,11 +10,8 @@
   MODEL: "{{ .Values.llmModel }}"
   OLLAMA_URL: "{{ .Values.ollamaUrl }}"
   GOOGLE_API_KEY: "{{ .Values.googleApiKey }}"
-<<<<<<< HEAD
   ENABLE_RAG: "{{ .Values.rag.enabled }}"
   EMBEDDINGS_MODEL: "{{ .Values.rag.embeddings_model }}"
-=======
   LANGFUSE_HOST: "{{ .Values.langfuseHost }}"
   LANGFUSE_PUBLIC_KEY: "{{ .Values.langfusePublicKey }}"
-  LANGFUSE_SECRET_KEY: "{{ .Values.langfuseSecretKey }}"
->>>>>>> dee0a1d4
+  LANGFUSE_SECRET_KEY: "{{ .Values.langfuseSecretKey }}"