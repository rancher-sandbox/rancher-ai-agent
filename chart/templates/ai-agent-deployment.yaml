--- conflicted
+++ resolved
@@ -49,7 +49,6 @@
               secretKeyRef:
                 name: llm-config
                 key: SYSTEM_PROMPT
-<<<<<<< HEAD
           - name: ENABLE_RAG
             valueFrom:
               secretKeyRef:
@@ -60,7 +59,6 @@
               secretKeyRef:
                 name: llm-config
                 key: EMBEDDINGS_MODEL
-=======
           - name: LANGFUSE_PUBLIC_KEY
             valueFrom:
               secretKeyRef:
@@ -76,6 +74,5 @@
               secretKeyRef:
                 name: llm-config
                 key: LANGFUSE_HOST
->>>>>>> dee0a1d4
         ports:
          - containerPort: 8000