--- conflicted
+++ resolved
@@ -15,7 +15,6 @@
 ollamaUrl: ""
 googleApiKey:
 openaiApiKey:
-<<<<<<< HEAD
 # Enable RAG with embedded rancher documentation
 rag:
     enabled: false
@@ -23,8 +22,6 @@
     # OpenAI example: "text-embedding-3-large"
     # Gemini example: "models/gemini-embedding-001"
     embeddings_model: "qwen3-embedding:0.6b"
-=======
 langfuseSecretKey:
 langfusePublicKey:
-langfuseHost:
->>>>>>> dee0a1d4
+langfuseHost: