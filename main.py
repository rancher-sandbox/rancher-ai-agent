import logging
import os
import json
import uuid

from fastapi import FastAPI, WebSocket, WebSocketDisconnect, Request
from fastapi.responses import HTMLResponse
from mcp import ClientSession
from mcp.client.streamable_http import streamablehttp_client
from langgraph.checkpoint.memory import InMemorySaver
from langchain_ollama import ChatOllama
from langchain_mcp_adapters.tools import load_mcp_tools
from agents import create_k8s_agent, Context, init_rag_rancher
from langchain_google_genai import ChatGoogleGenerativeAI
from langfuse import Langfuse
from langgraph.store.memory import InMemoryStore
from langgraph.graph.state import CompiledStateGraph
from langgraph.types import Command
from langchain_openai import OpenAI
from langchain_core.language_models.llms import BaseLanguageModel
from contextlib import asynccontextmanager
<<<<<<< HEAD
from langchain.tools.retriever import create_retriever_tool
from langchain_core.embeddings import Embeddings
from langchain_openai import OpenAIEmbeddings
from langchain_google_genai import GoogleGenerativeAIEmbeddings
from langchain_ollama import OllamaEmbeddings


=======
from langfuse.langchain import CallbackHandler
from datetime import datetime
>>>>>>> dee0a1d4

# Configure logging to show INFO level messages
logging.basicConfig(level=logging.INFO, format='%(asctime)s - %(name)s - %(levelname)s - %(message)s')

init_config = {}

@asynccontextmanager
async def lifespan(app: FastAPI):
    try:
        init_config["llm"] = get_llm()
        logging.info(f"Using model: {init_config['llm']}")
        # if ENABLE_RAG flag is set, initialize the RAG retriever tool
        if os.environ.get("ENABLE_RAG", "false").lower() == "true":
            retriever = init_rag_rancher(get_llm_embeddings())
            init_config["retriever_tool"] = create_retriever_tool(
                retriever,
                "retrieve_rancher_docs",
                "Search and return relevant passages from local Rancher/SUSE documentation.",
            )
    except ValueError as e:
        logging.critical(e)
        raise e
    yield
    init_config.clear()

app = FastAPI(lifespan=lifespan)

@app.websocket("/agent/ws")
async def websocket_endpoint(websocket: WebSocket):
    """
    WebSocket endpoint for the agent.
    
    Accepts a WebSocket connection, sets up the agent and
    handles the back-and-forth communication with the client.
    """
  
    await websocket.accept()
    cookies = websocket.cookies
    rancher_url = "https://"+websocket.url.hostname
    if websocket.url.port:
        rancher_url += ":"+str(websocket.url.port)

    async with streamablehttp_client(
        url="http://rancher-mcp-server",
        headers={
             "R_token":str(cookies.get("R_SESS")),
             "R_url":rancher_url
             }
    ) as (read, write, _):
        # This will create one mcp connection for each websocket connection. This is needed because we need to pass the rancher token in the header.
        async with ClientSession(read, write) as session:
            await session.initialize()
            thread_id = str(uuid.uuid4())
            tools = await load_mcp_tools(session)
<<<<<<< HEAD
            # langfuse_handler = CallbackHandler()

            # if ENABLE_RAG is true, add the retriever tool to the tools list
            if os.environ.get("ENABLE_RAG", "false").lower() == "true":
                tools = [init_config["retriever_tool"]] + tools
=======
            langfuse_handler = CallbackHandler()
>>>>>>> dee0a1d4
            checkpointer = InMemorySaver()
            agent = create_k8s_agent(init_config["llm"], tools, system_prompt=get_system_prompt()).compile(checkpointer=checkpointer)
            config = {
                "callbacks": [langfuse_handler],
                "thread_id": thread_id
            }

            try:
                while True:
                    request = await websocket.receive_text()
                    context = {}
                    try:
                        json_request = json.loads(request)
                        context = json_request["context"]
                        prompt = json_request["prompt"]
                    except json.JSONDecodeError:
                        prompt = request

                    await stream_agent_response(
                        agent=agent,
                        input_data={"messages": [{"role": "user", "content": prompt}]},
                        config=config,
                        websocket=websocket,
                        context=context)
            except WebSocketDisconnect:
                logging.info(f"Client {websocket.client.host} disconnected.")
            except Exception as e:
                logging.error(f"An error occurred: {e}")
                await websocket.close()

# This is the UI for testing. This will be replaced by the UI extension
@app.get("/agent")
async def get(request: Request):
    """Serves the main HTML page for the chat client."""
    with open("index.html") as f:
        html_content = f.read()
<<<<<<< HEAD
    modified_html = html_content.replace("{{ url }}", request.url.hostname)
    
=======
        modified_html = html_content.replace("{{ url }}", request.url.hostname)

>>>>>>> dee0a1d4
    return HTMLResponse(modified_html)

async def stream_agent_response(
    agent: CompiledStateGraph,
    input_data: dict[str, list[dict[str, str]]],
    config: dict,
    websocket: WebSocket,
    context: dict,
) -> None:
    """
    Streams the agent's response to a WebSocket connection, handling interruptions.
    
    Args:
        agent: The compiled LangGraph agent.
        input_data: The input data for the agent's run.
        config: The run configuration.
        websocket: The WebSocket connection.
        context: The context for default tool parameter values.
        stream_mode: The types of events to stream from the agent.
    """

    await websocket.send_text("<message>")
    try:
        async for event, data in agent.astream(
            input_data,
            config=config,
            stream_mode=["updates", "messages", "custom"],
            context=Context(context=context)
        ):
            if event == "messages":
                chunk, metadata = data
                if metadata.get("langgraph_node") == "agent" and chunk.content:
                    await websocket.send_text(chunk.content)
            if event == "updates":
                if interrupt_value := data.get("__interrupt__"):
                    await websocket.send_text(interrupt_value[0].value)
                    # Receive user response for the human verification
                    user_response = await websocket.receive_text()
                    await stream_agent_response(
                        agent=agent,
                        input_data=Command(resume={"response": user_response}),
                        config=config,
                        websocket=websocket,
                        context=context)
            if event == "custom":
                await websocket.send_text(data)
    finally:
        await websocket.send_text("</message>")

def get_llm() -> BaseLanguageModel:
    """
    Selects and returns a language model instance based on environment variables.
    
    Returns:
        An instance of a language model.
        
    Raises:
        ValueError: If no supported model or API key is configured.
    """

    model = os.environ.get("MODEL")
    if not model:
        raise ValueError("LLM Model not configured.")

    ollama_url = os.environ.get("OLLAMA_URL")
    if ollama_url:
        return ChatOllama(model=model, base_url=ollama_url)
                          
    gemini_key = os.environ.get("GOOGLE_API_KEY")
    if gemini_key:
        return ChatGoogleGenerativeAI(model=model)
    
    openai_key = os.environ.get("OPENAI_API_KEY")
    if openai_key:
        return OpenAI(model=model)
    
    raise ValueError("LLM not configured.")

def get_llm_embeddings() -> Embeddings:
    """
    Selects and returns an embedding model instance based on environment variables.

    Returns:
        An instance of a LangChain embedding model that implements the Embeddings interface.

    Raises:
        ValueError: If a required environment variable (like EMBEDDING_MODEL for Ollama) is missing,
                    or if no supported embedding provider is configured at all.
    """

     # Provider 1: Ollama
    ollama_url = os.environ.get("OLLAMA_URL")
    embedding_model_name = os.environ.get("EMBEDDINGS_MODEL")
    if not embedding_model_name:
            raise ValueError("EMBEDDINGS_MODEL must be set.")
    if ollama_url:
        return OllamaEmbeddings(model=embedding_model_name, base_url=ollama_url)

    # Provider 2: Google Gemini
    gemini_key = os.environ.get("GOOGLE_API_KEY")
    if gemini_key:
        return GoogleGenerativeAIEmbeddings(model=embedding_model_name)

    # Provider 3: OpenAI
    openai_key = os.environ.get("OPENAI_API_KEY")
    if openai_key:
            return OpenAIEmbeddings(model=embedding_model_name)

    raise ValueError("No embedding provider configured. Set OLLAMA_URL, GOOGLE_API_KEY, or OPENAI_API_KEY.")

def get_system_prompt() -> str:
    """
    Retrieves the system prompt for the AI agent.

    The function first attempts to get the prompt from an environment variable
    named "SYSTEM_PROMPT". If the environment variable is not set, it returns
    a default, hard-coded prompt.

    Returns:
        str: The system prompt to be used by the AI agent.
    """

    prompt = os.environ.get("SYSTEM_PROMPT")
    if prompt:
        return prompt
    
    return """You are a helpful and expert AI assistant integrated directly into the Rancher UI. Your primary goal is to assist users in managing their Kubernetes clusters and resources through the Rancher interface. You are a trusted partner, providing clear, confident, and safe guidance.

## CORE DIRECTIVES

### UI-First Mentality
* NEVER suggest using `kubectl`, `helm`, or any other CLI tool UNLESS explicitely provided by the `retrieve_rancher_docs` tool.
* All actions and information should reflect what the user can see and click on inside the Rancher UI.

### Context Awareness
* Always consider the user's current context (cluster, project, or resource being viewed).
* If context is missing, ask clarifying questions before taking action.

## BUILDING USER TRUST

### 1. Reasoning Transparency
Always explain why you reached a conclusion, connecting it to observed data.
* Good: "The pod has restarted 12 times. This often indicates a crash loop."
* Bad: "The pod is unhealthy."

### 2. Confidence Indicators
Express certainty levels with clear language and a percentage.
- High certainty: "The error is definitively caused by a missing ConfigMap (95%)."
- Likely scenarios: "The memory growth strongly suggests a leak (80%)."
- Possible causes: "Pending status could be due to insufficient resources (60%)."

### 3. Graceful Boundaries
* If an issue requires deep expertise (e.g., complex networking, storage, security):
  - "This appears to require administrative privileges or deeper system access. Please contact your cluster administrator."
* If the request is off-topic:
  - "I can't help with that, but I can show you why a pod might be stuck in CrashLoopBackOff. How can I assist with your Rancher environment?"

## Tools usage
* If the tool fails, explain the failure and suggest manual step to assist the user to answer his original question and not to troubleshoot the tool failure.

## Docs
* When relevant, always provide links to Rancher or Kubernetes documentation.

## RESOURCE CREATION & MODIFICATION

* Always generate Kubernetes YAML in a markdown code block.
* Briefly explain the resource's purpose before showing YAML.

RESPONSE FORMAT
Summarize first: Provide a clear, human-readable overview of the resource's status or configuration.
The output should always be provided in Markdown format.

- Be concise: No unnecessary conversational fluff.  
- Always end with exactly three actionable suggestions:
  - Format: SUGGESTIONS: [suggestion1] | [suggestion2] | [suggestion3]
  - No markdown, no numbering, under 60 characters each.
  - The first two suggestions must be directly relevant to the current context. If none fallback to the next rule.
  - The third suggestion should be a 'discovery' action. It introduces a related but broader Rancher or Kubernetes topic, helping the user learn.
Examples: SUGGESTIONS: How do I scale this deployment? | Check the resource usage for this cluster | Show me the logs for the failing pod
"""<|MERGE_RESOLUTION|>--- conflicted
+++ resolved
@@ -19,7 +19,6 @@
 from langchain_openai import OpenAI
 from langchain_core.language_models.llms import BaseLanguageModel
 from contextlib import asynccontextmanager
-<<<<<<< HEAD
 from langchain.tools.retriever import create_retriever_tool
 from langchain_core.embeddings import Embeddings
 from langchain_openai import OpenAIEmbeddings
@@ -27,10 +26,8 @@
 from langchain_ollama import OllamaEmbeddings
 
 
-=======
 from langfuse.langchain import CallbackHandler
 from datetime import datetime
->>>>>>> dee0a1d4
 
 # Configure logging to show INFO level messages
 logging.basicConfig(level=logging.INFO, format='%(asctime)s - %(name)s - %(levelname)s - %(message)s')
@@ -85,15 +82,11 @@
             await session.initialize()
             thread_id = str(uuid.uuid4())
             tools = await load_mcp_tools(session)
-<<<<<<< HEAD
-            # langfuse_handler = CallbackHandler()
-
+            
             # if ENABLE_RAG is true, add the retriever tool to the tools list
             if os.environ.get("ENABLE_RAG", "false").lower() == "true":
                 tools = [init_config["retriever_tool"]] + tools
-=======
             langfuse_handler = CallbackHandler()
->>>>>>> dee0a1d4
             checkpointer = InMemorySaver()
             agent = create_k8s_agent(init_config["llm"], tools, system_prompt=get_system_prompt()).compile(checkpointer=checkpointer)
             config = {
@@ -130,13 +123,8 @@
     """Serves the main HTML page for the chat client."""
     with open("index.html") as f:
         html_content = f.read()
-<<<<<<< HEAD
-    modified_html = html_content.replace("{{ url }}", request.url.hostname)
-    
-=======
         modified_html = html_content.replace("{{ url }}", request.url.hostname)
 
->>>>>>> dee0a1d4
     return HTMLResponse(modified_html)
 
 async def stream_agent_response(
